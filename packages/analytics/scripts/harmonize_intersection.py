# armonizado.py
# -*- coding: utf-8 -*-
"""
Pipeline de armonización + diagnósticos + limpieza con unidades y derivadas físicas.
Produce:
  - <outdir>/Harmonized_FULL.csv        -> todo lo armonizado (máxima cobertura)
  - <outdir>/Harmonized_STRICT.csv      -> filtro conservador listo para ML
  - <outdir>/Harmonized_DIAG.json       -> métricas de calidad, conversiones y conteos
  - <outdir>/Harmonized_MISSING.csv     -> % faltantes por columna
  - <outdir>/Harmonized_OUTLIERS.csv    -> ratios IQR por columna numérica

Uso típico:
python armonizado.py ^
  --koi DATA/KOI_All_Filtrated.csv ^
  --k2  DATA/K2_All_Filtrated.csv ^
  --toi DATA/TOI_All_Filtrated.csv ^
  --outdir FilteredData ^
  --winsorize --add_logs
"""

import argparse
import json
import re
from pathlib import Path

import numpy as np
import pandas as pd

# Opcional: opt-in al comportamiento futuro (evita downcasting silencioso)
pd.set_option('future.no_silent_downcasting', True)

# ----------------------------
# Constantes
# ----------------------------
R_SUN_TO_RE = 109.2          # radios terrestres por radio solar
AU_PER_R_SUN = 0.00465047    # AU por radio solar

# ----------------------------
# Utilidades genéricas
# ----------------------------
def read_csv_any(path: Path) -> pd.DataFrame:
    try:
        return pd.read_csv(path, low_memory=False)
    except UnicodeDecodeError:
        return pd.read_csv(path, low_memory=False, encoding="latin-1")

def normalize_numeric(series: pd.Series) -> pd.Series:
    """
    Limpia y convierte a float:
    - Si ya es numérica, solo coerce a float.
    - Si es texto, quita espacios, miles (','), '%' y convierte.
    Parche robusto para evitar errores del .str accessor.
    """
    if series is None:
        return pd.Series(dtype="float64")

    s = pd.Series(series, copy=True)

    # Caso 1: ya numérica
    if pd.api.types.is_numeric_dtype(s):
        return pd.to_numeric(s, errors="coerce")

    # Caso 2: tratar como texto
    s = s.astype("string")
    s = s.str.strip()

    # Normaliza vacíos/sentinelas → NA
    s = s.replace(
        {"": pd.NA, "nan": pd.NA, "NaN": pd.NA, "NA": pd.NA, "None": pd.NA},
        regex=False
    ).astype("string")

    # Elimina separador de miles y '%' (si corresponde)
    s = s.str.replace(",", "", regex=False).astype("string")
    s = s.str.replace("%", "", regex=False).astype("string")

    # Convierte a float
    return pd.to_numeric(s, errors="coerce")

def winsorize(s: pd.Series, p_low=0.5, p_high=99.5) -> pd.Series:
    if s.notna().sum() == 0:
        return s
    lo, hi = np.nanpercentile(s, [p_low, p_high])
    return s.clip(lo, hi)

def iqr_outlier_ratio(s: pd.Series):
    q1, q3 = s.quantile(0.25), s.quantile(0.75)
    iqr = q3 - q1
    if pd.isna(iqr) or iqr == 0:
        return pd.Series({"lower": 0, "upper": 0, "total": int(s.notna().sum()), "ratio": 0.0})
    lower = int((s < (q1 - 1.5*iqr)).sum())
    upper = int((s > (q3 + 1.5*iqr)).sum())
    total = int(s.notna().sum())
    ratio = (lower + upper) / total if total else 0.0
    return pd.Series({"lower": lower, "upper": upper, "total": total, "ratio": ratio})

# ----------------------------
# Mapeos flexibles (regex) por misión
# ----------------------------
RX = lambda *p: [re.compile(x, re.I) for x in p]

MAPS = {
    "KOI": {
        "period": RX(r"^koi_period$", r"pl_orbper", r"orb.*per", r"\bperiod\b"),
        "dur":    RX(r"^koi_duration$", r"pl_trandurh?$", r"tran.*dur", r"\bduration"),
        "depth":  RX(r"^koi_depth$", r"pl_trandep", r"depth.*ppm", r"\bdepth\b"),
        "prad":   RX(r"^koi_prad$", r"pl_rade", r"planet.*rad", r"\bradius\b"),
        "teq":    RX(r"^koi_teq$", r"pl_eqt", r"eq.*temp"),
        "insol":  RX(r"^koi_insol$", r"pl_insol", r"insol"),
        "rstar":  RX(r"^koi_srad$", r"st_rad", r"rstar"),
        "teff":   RX(r"^koi_steff$", r"st_teff", r"teff"),
        "disp":   RX(r"^koi_disposition$", r"disposition", r"tfopwg_disp", r"pdisposition", r"final.*dispos.*")
    },
    "K2": {
        "period": RX(r"^pl_orbper$", r"orb.*per", r"\bperiod\b"),
        "dur":    RX(r"^pl_trandurh?$", r"tran.*dur", r"\bduration"),
        "depth":  RX(r"^pl_trandep$", r"depth.*ppm", r"\bdepth\b"),
        "prad":   RX(r"^pl_rade$", r"planet.*rad", r"\bradius\b"),
        "teq":    RX(r"^pl_eqt$", r"eq.*temp"),
        "insol":  RX(r"^pl_insol$", r"insol"),
        "rstar":  RX(r"^st_rad$", r"rstar"),
        "teff":   RX(r"^st_teff$", r"teff"),
        "disp":   RX(r"^disposition$", r"final.*dispos.*"),
    },
    "TOI": {
        "period": RX(r"^pl_orbper$", r"orb.*per", r"\bperiod\b"),
        "dur":    RX(r"^pl_trandurh$", r"pl_trandur$", r"tran.*dur", r"\bduration"),
        "depth":  RX(r"^pl_trandep$", r"depth.*ppm", r"\bdepth\b"),
        "prad":   RX(r"^pl_rade$", r"planet.*rad", r"\bradius\b"),
        "teq":    RX(r"^pl_eqt$", r"eq.*temp"),
        "insol":  RX(r"^pl_insol$", r"insol"),
        "rstar":  RX(r"^st_rad$", r"rstar"),
        "teff":   RX(r"^st_teff$", r"teff"),
        "disp":   RX(r"^tfopwg_disp$", r"disposition", r"final.*dispos.*"),
    }
}

def pick_col(df: pd.DataFrame, patterns) -> str | None:
    cols = list(df.columns)
    for p in patterns:
        for c in cols:
            if p.search(c):
                return c
    return None

# ----------------------------
# Disposition normalizer
# ----------------------------
def unify_disposition(val, source=None):
    if pd.isna(val): return np.nan
    s = str(val).strip().upper().replace("-", " ").replace("_", " ")
    s = re.sub(r"\s+", " ", s)
    # TESS/TOI
    if source == "TOI":
        if s in ("CP","KP","CONFIRMED"): return "CONFIRMED"
        if s in ("PC","APC","CANDIDATE"): return "CANDIDATE"
        if s in ("FP","FA","FALSE POSITIVE","FALSE_POSITIVE"): return "FALSE_POSITIVE"
    # Genéricos
    if "CONFIR" in s or s in ("CP","KP"): return "CONFIRMED"
    if "CAND" in s or s in ("PC","APC"): return "CANDIDATE"
    if "FALSE" in s or "REFUT" in s or s in ("FP","FA"): return "FALSE_POSITIVE"
    if s in ("CONFIRMED","CANDIDATE","FALSE_POSITIVE"): return s
    return np.nan

# ----------------------------
# Heurísticas de UNIDADES
# ----------------------------
def convert_depth_to_ppm(depth_series: pd.Series) -> tuple[pd.Series, dict]:
    """Convierte profundidad a ppm usando heurística basada en cuantiles."""
    meta = {"rule": "assumed_ppm", "scale": 1.0}
    s = depth_series.copy()
    if s.notna().sum() == 0:
        return s, meta
    q90 = np.nanpercentile(s, 90)
    # Regla simple robusta:
    # - q90 < 0.05 -> fracción → ppm = frac * 1e6
    # - 0.05 ≤ q90 ≤ 10 -> porcentaje → ppm = % * 1e4
    # - si q90 >> 10 -> ya está en ppm
    if q90 < 0.05:
        s = s * 1e6
        meta = {"rule": "fraction_to_ppm", "scale": 1e6}
    elif 0.05 <= q90 <= 10:
        s = s * 1e4
        meta = {"rule": "percent_to_ppm", "scale": 1e4}
    else:
        meta = {"rule": "already_ppm", "scale": 1.0}
    return s, meta

def convert_duration_to_hours(dur_series: pd.Series, col_name_hint: str | None) -> tuple[pd.Series, dict]:
    """Convierte duración a horas si parece estar en días."""
    meta = {"rule": "assumed_hours", "scale": 1.0}
    s = dur_series.copy()
    if s.notna().sum() == 0:
        return s, meta
    # Pista por nombre
    if col_name_hint and re.search("durh", col_name_hint, re.I):
        return s, {"rule": "already_hours_by_name", "scale": 1.0}
    q50 = np.nanmedian(s)
    # Duraciones típicas de tránsito: 1–12 h. Si mediana < 0.6 (días), multiplica por 24
    if q50 is not None and q50 < 0.6:
        s = s * 24.0
        meta = {"rule": "days_to_hours", "scale": 24.0}
    else:
        meta = {"rule": "already_hours_by_value", "scale": 1.0}
    return s, meta

# ----------------------------
# Derivadas físicas
# ----------------------------
def add_physics(df: pd.DataFrame) -> pd.DataFrame:
    out = df.copy()
    Rstar_Re = out["stellar_radius_solar"] * R_SUN_TO_RE
    with np.errstate(invalid="ignore", divide="ignore"):
        out["rp_over_rstar"] = out["planet_radius_earth"] / Rstar_Re
        out["depth_theory_ppm"] = 1e6 * (out["rp_over_rstar"] ** 2)
        out["depth_ratio"] = out["transit_depth_ppm"] / out["depth_theory_ppm"]
    return out

# ----------------------------
# Preparación por misión
# ----------------------------
def prepare_mission(df_raw: pd.DataFrame, mission: str, diag: dict) -> pd.DataFrame:
    m = MAPS[mission]
    df = df_raw.copy()

    # Local picker
    def pick(name): return pick_col(df, m[name])

    c_period = pick("period")
    c_dur    = pick("dur")
    c_depth  = pick("depth")
    c_prad   = pick("prad")
    c_teq    = pick("teq")
    c_insol  = pick("insol")
    c_rstar  = pick("rstar")
    c_teff   = pick("teff")
    c_disp   = pick("disp")

    diag[mission] = {"found": {
        "period": c_period, "dur": c_dur, "depth": c_depth, "prad": c_prad,
        "teq": c_teq, "insol": c_insol, "rstar": c_rstar, "teff": c_teff, "disp": c_disp
    }}

    out = pd.DataFrame()
    if "source_mission" in df.columns:
        out["source_mission"] = df["source_mission"].values
    else:
        out["source_mission"] = mission if mission != "KOI" else "KEPLER"

    def get_series(col):
        if col and col in df.columns:
            return df[col]
        # misma longitud y dtype string para que normalize_numeric no falle
        return pd.Series([pd.NA] * len(df), dtype="string")

    # Numéricos
    out["orbital_period_days"]  = normalize_numeric(get_series(c_period))

    dur_raw = normalize_numeric(get_series(c_dur))
    dur_conv, dur_meta = convert_duration_to_hours(dur_raw, c_dur or "")
    diag[mission]["duration_meta"] = dur_meta
    out["transit_duration_hours"] = dur_conv

    depth_raw = normalize_numeric(get_series(c_depth))
    depth_conv, depth_meta = convert_depth_to_ppm(depth_raw)
    diag[mission]["depth_meta"] = depth_meta
    out["transit_depth_ppm"]    = depth_conv

    out["planet_radius_earth"]  = normalize_numeric(get_series(c_prad))
    out["equilibrium_temperature_K"] = normalize_numeric(get_series(c_teq))
    out["insolation_flux_Earth"]     = normalize_numeric(get_series(c_insol))
    out["stellar_radius_solar"]      = normalize_numeric(get_series(c_rstar))
    out["stellar_temperature_K"]     = normalize_numeric(get_series(c_teff))

    # Etiquetas
    disp_raw = get_series(c_disp).astype("string")
    out["final_disposition_raw"] = disp_raw
    out["final_disposition"] = disp_raw.apply(lambda v: unify_disposition(v, source=mission))

    return out

# ----------------------------
# Filtros de calidad + versiones
# ----------------------------
ESSENTIAL_STRICT = [
    "orbital_period_days",
    "transit_duration_hours",
    "transit_depth_ppm",
    "planet_radius_earth",
    "stellar_radius_solar",
    "stellar_temperature_K",
    "final_disposition"
]

def strict_filter(df: pd.DataFrame) -> pd.DataFrame:
    keep = df.dropna(subset=[c for c in ESSENTIAL_STRICT if c in df.columns])

    # filtros físicos conservadores (rangos plausibles)
    conds = []
    if "orbital_period_days" in keep:    conds.append((keep["orbital_period_days"] > 0) & (keep["orbital_period_days"] < 2000))
    if "transit_duration_hours" in keep: conds.append((keep["transit_duration_hours"] > 0.2) & (keep["transit_duration_hours"] < 30))
    if "transit_depth_ppm" in keep:      conds.append((keep["transit_depth_ppm"] > 20) & (keep["transit_depth_ppm"] < 200000))  # 20 ppm – 20%
    if "planet_radius_earth" in keep:    conds.append((keep["planet_radius_earth"] > 0.2) & (keep["planet_radius_earth"] < 30))
    if "stellar_radius_solar" in keep:   conds.append((keep["stellar_radius_solar"] > 0.1) & (keep["stellar_radius_solar"] < 100))
    if "stellar_temperature_K" in keep:  conds.append((keep["stellar_temperature_K"] > 2300) & (keep["stellar_temperature_K"] < 15000))

    if conds:
        mask = np.logical_and.reduce(conds)
        keep = keep[mask]

    # Profundidad observada vs teórica (si disponible)
    if "depth_ratio" in keep:
        keep = keep[(keep["depth_ratio"] > 0.01) & (keep["depth_ratio"] < 100)]

    return keep

# ----------------------------
# Main
# ----------------------------
def main():
    ap = argparse.ArgumentParser(description="Armonización + diagnósticos (KOI/K2/TOI)")
    ap.add_argument("--koi", type=str, required=True, help="Ruta KOI_All_Filtrated.csv")
    ap.add_argument("--k2",  type=str, required=True, help="Ruta K2_All_Filtrated.csv")
    ap.add_argument("--toi", type=str, required=True, help="Ruta TOI_All_Filtrated.csv")
    ap.add_argument("--outdir", type=str, required=True, help="Directorio de salida")
    ap.add_argument("--winsorize", action="store_true", help="Aplicar winsorización p0.5–p99.5")
    ap.add_argument("--add_logs", action="store_true", help="Agregar log10 a period/radius/depth")
    args = ap.parse_args()

    outdir = Path(args.outdir); outdir.mkdir(parents=True, exist_ok=True)
    diag = {"notes": [], "missions": {}}

    # -----------------------
    # 1) Leer crudos
    koi_raw = read_csv_any(Path(args.koi))
    k2_raw  = read_csv_any(Path(args.k2))
    toi_raw = read_csv_any(Path(args.toi))

    # -----------------------
    # 2) Agregar columna fija con el identificador de misión
    koi_raw["source_mission"] = "KEPLER"  # KOI → KEPLER
    k2_raw["source_mission"]  = "K2"
    toi_raw["source_mission"] = "TOI"

    # -----------------------
    # 3) Preparar por misión
    koi_p = prepare_mission(koi_raw, "KOI", diag["missions"])
    k2_p  = prepare_mission(k2_raw,  "K2",  diag["missions"])
    toi_p = prepare_mission(toi_raw, "TOI", diag["missions"])

    # Concatenar y derivadas
    all_df = pd.concat([koi_p, k2_p, toi_p], ignore_index=True)
    all_df = add_physics(all_df)

    # Opcional: winsor y logs (añade columnas, no sustituye)
    if args.winsorize:
        for col in ["orbital_period_days","planet_radius_earth","transit_depth_ppm","transit_duration_hours"]:
            if col in all_df:
                all_df[f"{col}_wz"] = winsorize(all_df[col].astype(float))
        diag["notes"].append("winsorize p0.5–p99.5 aplicado a columnas clave (sufijo _wz).")

    if args.add_logs:
        for col in ["orbital_period_days","planet_radius_earth","transit_depth_ppm"]:
            if col in all_df:
                x = all_df[col].astype(float)
                all_df[f"log10_{col}"] = np.where(x > 0, np.log10(x), np.nan)
        diag["notes"].append("log10 agregado para period/radius/depth (prefijo log10_).")

    # DIAGNÓSTICOS: missingness y outliers
    miss = all_df.isna().mean().sort_values(ascending=False).rename("missing_ratio").reset_index()
    miss.columns = ["column","missing_ratio"]
    miss.to_csv(outdir / "Harmonized_MISSING.csv", index=False)

    num_cols = all_df.select_dtypes(include=[np.number]).columns.tolist()
    outliers = all_df[num_cols].apply(iqr_outlier_ratio).T.sort_values("ratio", ascending=False)
    outliers.to_csv(outdir / "Harmonized_OUTLIERS.csv", index=True)

    # Métricas de etiquetas
    disp_counts = all_df["final_disposition"].value_counts(dropna=False).to_dict()

    # Guardar FULL
    full_fp = outdir / "Harmonized_FULL.csv"
    all_df.to_csv(full_fp, index=False)

    # STRCIT para ML
    strict_df = strict_filter(all_df)
    strict_fp = outdir / "Harmonized_STRICT.csv"
    strict_df.to_csv(strict_fp, index=False)

    # DIAG JSON
    diag["row_counts"] = {
        "KOI_raw": int(len(koi_raw)),
        "K2_raw": int(len(k2_raw)),
        "TOI_raw": int(len(toi_raw)),
        "FULL": int(len(all_df)),
        "STRICT": int(len(strict_df))
    }
    diag["labels"] = disp_counts
    diag["top_missing"] = miss.head(15).to_dict(orient="records")
    diag["top_outliers"] = outliers.head(15).reset_index().rename(columns={"index":"column"}).to_dict(orient="records")
    (outdir / "Harmonized_DIAG.json").write_text(json.dumps(diag, indent=2), encoding="utf-8")

    print("OK")
    print("FULL :", full_fp)
    print("STRICT:", strict_fp)
    print("MISSING CSV:", outdir / "Harmonized_MISSING.csv")
    print("OUTLIERS CSV:", outdir / "Harmonized_OUTLIERS.csv")
    print("DIAG JSON:", outdir / "Harmonized_DIAG.json")


<<<<<<< HEAD
harm = pd.concat([koi_final, toi_final], ignore_index=True) #sin tomar en cuenta a K2
print("\nHarmonized shape:", harm.shape)
print(harm["final_disposition"].value_counts(dropna=False))
harm.to_csv(OUT_FP, index=False)
print("Saved harmonized file to:", OUT_FP)
=======
if __name__ == "__main__":
    main()
>>>>>>> a6e8d892
<|MERGE_RESOLUTION|>--- conflicted
+++ resolved
@@ -408,13 +408,5 @@
     print("DIAG JSON:", outdir / "Harmonized_DIAG.json")
 
 
-<<<<<<< HEAD
-harm = pd.concat([koi_final, toi_final], ignore_index=True) #sin tomar en cuenta a K2
-print("\nHarmonized shape:", harm.shape)
-print(harm["final_disposition"].value_counts(dropna=False))
-harm.to_csv(OUT_FP, index=False)
-print("Saved harmonized file to:", OUT_FP)
-=======
 if __name__ == "__main__":
-    main()
->>>>>>> a6e8d892
+    main()